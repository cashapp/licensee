--- conflicted
+++ resolved
@@ -67,14 +67,12 @@
       "http://creativecommons.org/publicdomain/zero/1.0/",
       -> "CC0-1.0"
 
-<<<<<<< HEAD
       "http://www.opensource.org/licenses/LGPL-2.1",
       -> "LGPL-2.1-only"
-=======
+
       "https://opensource.org/licenses/mit-license",
       "http://www.opensource.org/licenses/mit-license.php",
       -> "MIT"
->>>>>>> 1cc3af56
 
       else -> null
     }
