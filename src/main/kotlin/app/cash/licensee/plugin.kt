/*
 * Copyright (C) 2021 Square, Inc.
 *
 * Licensed under the Apache License, Version 2.0 (the "License");
 * you may not use this file except in compliance with the License.
 * You may obtain a copy of the License at
 *
 *      http://www.apache.org/licenses/LICENSE-2.0
 *
 * Unless required by applicable law or agreed to in writing, software
 * distributed under the License is distributed on an "AS IS" BASIS,
 * WITHOUT WARRANTIES OR CONDITIONS OF ANY KIND, either express or implied.
 * See the License for the specific language governing permissions and
 * limitations under the License.
 */
package app.cash.licensee

import com.android.build.gradle.AppExtension
import com.android.build.gradle.LibraryExtension
import java.io.File
import java.util.Locale.ROOT
import org.gradle.api.Plugin
import org.gradle.api.Project
import org.gradle.api.Task
import org.gradle.api.plugins.JavaPlugin.RUNTIME_CLASSPATH_CONFIGURATION_NAME
import org.gradle.api.reporting.ReportingExtension
import org.gradle.api.tasks.TaskProvider
import org.gradle.language.base.plugins.LifecycleBasePlugin.CHECK_TASK_NAME
import org.gradle.language.base.plugins.LifecycleBasePlugin.VERIFICATION_GROUP
import org.gradle.util.GradleVersion
import org.jetbrains.kotlin.gradle.dsl.KotlinMultiplatformExtension
import org.jetbrains.kotlin.gradle.plugin.KotlinPlatformType.androidJvm
import org.jetbrains.kotlin.gradle.plugin.KotlinPlatformType.common

private const val baseTaskName = "licensee"
private const val reportFolder = "licensee"

@Suppress("unused") // Instantiated reflectively by Gradle.
class LicenseePlugin : Plugin<Project> {
  override fun apply(project: Project) {
<<<<<<< HEAD
    require(GradleVersion.current() >= GradleVersion.version("7.4")) {
      "Licensee plugin requires Gradle 7.4 or later"
    }
    val extension = MutableLicenseeExtension()
=======
    val extension = project.objects.newInstance(MutableLicenseeExtension::class.java)
>>>>>>> 03f4c5c2
    project.extensions.add(LicenseeExtension::class.java, "licensee", extension)

    project.afterEvaluate {
      val androidPlugin = if (project.plugins.hasPlugin("com.android.application")) {
        AndroidPlugin.Application
      } else if (project.plugins.hasPlugin("com.android.library")) {
        AndroidPlugin.Library
      } else if (project.plugins.hasPlugin("com.android.dynamic-feature")) {
        AndroidPlugin.DynamicFeature
      } else {
        null
      }

      var rootTask: TaskProvider<Task>? = null
      if (project.plugins.hasPlugin("org.jetbrains.kotlin.js")) {
        // The JS plugin uses the same runtime configuration name as the Java plugin.
        configureJavaPlugin(project, extension)
      } else if (project.plugins.hasPlugin("org.jetbrains.kotlin.multiplatform")) {
        rootTask = project.tasks.register(baseTaskName) {
          it.group = VERIFICATION_GROUP
          it.description = taskDescription("all Kotlin targets")
        }
        if (androidPlugin != null) {
          configureKotlinMultiplatformTargets(project, extension, rootTask, skipAndroid = true)
          configureAndroidVariants(project, extension, rootTask, androidPlugin, prefix = true)
        } else {
          configureKotlinMultiplatformTargets(project, extension, rootTask)
        }
      } else if (project.plugins.hasPlugin("java")) {
        // Note: java-library applies java so we only need to look for the latter.
        // Note: org.jetbrains.kotlin.jvm applies java so we only need to look for the latter.
        configureJavaPlugin(project, extension)
      } else if (androidPlugin != null) {
        rootTask = project.tasks.register(baseTaskName) {
          it.group = VERIFICATION_GROUP
          it.description = taskDescription("all Android variants")
        }
        configureAndroidVariants(project, extension, rootTask, androidPlugin)
      } else {
        val name = if (project === project.rootProject) {
          "root project"
        } else {
          "project ${project.path}"
        }
        throw IllegalStateException(
          "'app.cash.licensee' requires compatible language/platform plugin to be applied ($name)",
        )
      }

      if (rootTask != null) {
        project.tasks.named(CHECK_TASK_NAME).configure {
          it.dependsOn(rootTask)
        }
      }
    }
  }
}

private enum class AndroidPlugin {
  Application,
  Library,
  DynamicFeature,
}

private fun configureAndroidVariants(
  project: Project,
  extension: MutableLicenseeExtension,
  rootTask: TaskProvider<Task>,
  android: AndroidPlugin,
  prefix: Boolean = false,
) {
  val extensions = project.extensions
  val variants = when (android) {
    AndroidPlugin.Application, AndroidPlugin.DynamicFeature -> extensions.getByType(AppExtension::class.java).applicationVariants
    AndroidPlugin.Library -> extensions.getByType(LibraryExtension::class.java).libraryVariants
  }
  variants.configureEach { variant ->
    val suffix = variant.name.capitalize(ROOT)
    val taskName = buildString {
      append(baseTaskName)
      if (prefix) {
        append("Android")
      }
      append(suffix)
    }
    val task = project.tasks.register(taskName, LicenseeTask::class.java) {
      it.group = VERIFICATION_GROUP
      it.description = taskDescription("Android ${variant.name} variant")

      it.dependencyConfig.set(extension.toDependencyTreeConfig())
      it.validationConfig.set(extension.toLicenseValidationConfig())
      it.violationAction.set(extension.violationAction)
      it.addPomFileDependencies(variant.runtimeConfiguration)

      val reportBase = project.extensions.getByType(ReportingExtension::class.java).file(reportFolder)
      it.outputDir.set(File(reportBase, if (prefix) "android$suffix" else variant.name))
    }

    rootTask.configure {
      it.dependsOn(task)
    }
  }
}

private fun configureKotlinMultiplatformTargets(
  project: Project,
  extension: MutableLicenseeExtension,
  rootTask: TaskProvider<Task>,
  skipAndroid: Boolean = false,
) {
  val kotlin = project.extensions.getByType(KotlinMultiplatformExtension::class.java)
  val targets = kotlin.targets
  targets.configureEach { target ->
    if (target.platformType == common) {
      return@configureEach // All common dependencies end up in platform targets.
    }
    if (target.platformType == androidJvm) {
      if (skipAndroid) return@configureEach
      throw AssertionError("Found Android Kotlin target but no Android plugin was detected")
    }

    val suffix = target.name.capitalize(ROOT)
    val task = project.tasks.register("$baseTaskName$suffix", LicenseeTask::class.java) {
      it.group = VERIFICATION_GROUP
      it.description = taskDescription("Kotlin ${target.name} target")

      it.dependencyConfig.set(extension.toDependencyTreeConfig())
      it.validationConfig.set(extension.toLicenseValidationConfig())
      it.violationAction.set(extension.violationAction)

      val runtimeConfigurationName =
        target.compilations.getByName("main").compileDependencyConfigurationName
      val runtimeConfiguration = project.configurations.getByName(runtimeConfigurationName)
      it.addPomFileDependencies(runtimeConfiguration)

      val reportBase = project.extensions.getByType(ReportingExtension::class.java).file(reportFolder)
      it.outputDir.set(File(reportBase, target.name))
    }

    rootTask.configure {
      it.dependsOn(task)
    }
  }
}

private fun configureJavaPlugin(
  project: Project,
  extension: MutableLicenseeExtension,
) {
  val task = project.tasks.register(baseTaskName, LicenseeTask::class.java) {
    it.group = VERIFICATION_GROUP
    it.description = taskDescription()

    it.dependencyConfig.set(extension.toDependencyTreeConfig())
    it.validationConfig.set(extension.toLicenseValidationConfig())
    it.violationAction.set(extension.violationAction)

    val configuration = project.configurations.getByName(RUNTIME_CLASSPATH_CONFIGURATION_NAME)
    it.addPomFileDependencies(configuration)

    it.outputDir.set(project.extensions.getByType(ReportingExtension::class.java).file(reportFolder))
  }
  project.tasks.named(CHECK_TASK_NAME).configure {
    it.dependsOn(task)
  }
}

private fun taskDescription(target: String? = null) = buildString {
  append("Run Licensee dependency license validation")
  if (target != null) {
    append(" on ")
    append(target)
  }
}<|MERGE_RESOLUTION|>--- conflicted
+++ resolved
@@ -38,14 +38,11 @@
 @Suppress("unused") // Instantiated reflectively by Gradle.
 class LicenseePlugin : Plugin<Project> {
   override fun apply(project: Project) {
-<<<<<<< HEAD
     require(GradleVersion.current() >= GradleVersion.version("7.4")) {
       "Licensee plugin requires Gradle 7.4 or later"
     }
-    val extension = MutableLicenseeExtension()
-=======
+
     val extension = project.objects.newInstance(MutableLicenseeExtension::class.java)
->>>>>>> 03f4c5c2
     project.extensions.add(LicenseeExtension::class.java, "licensee", extension)
 
     project.afterEvaluate {
