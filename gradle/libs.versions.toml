--- conflicted
+++ resolved
@@ -30,11 +30,5 @@
 kotlin-js = { id = "org.jetbrains.kotlin.js", version.ref = "kotlin" }
 kotlin-serialization = { id = "org.jetbrains.kotlin.plugin.serialization", version.ref = "kotlin" }
 spotless = { id = "com.diffplug.spotless", version = "6.25.0" }
-<<<<<<< HEAD
-publish = { id = "com.vanniktech.maven.publish", version = "0.28.0" }
-dokka = { id = "org.jetbrains.dokka", version = "1.9.20" }
-=======
 publish = { id = "com.vanniktech.maven.publish", version = "0.29.0" }
-dokka = { id = "org.jetbrains.dokka", version = "1.9.20" }
-download = { id = "de.undercouch.download", version = "5.6.0" }
->>>>>>> 1c8792e1
+dokka = { id = "org.jetbrains.dokka", version = "1.9.20" }